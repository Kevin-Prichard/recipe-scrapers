--- conflicted
+++ resolved
@@ -1,5 +1,3 @@
-from pytest import raises
-
 from recipe_scrapers._schemaorg import SchemaOrgException
 from recipe_scrapers.myrecipes import MyRecipes
 from tests import ScraperTest
@@ -54,18 +52,13 @@
         )
 
     def test_ratings(self):
-<<<<<<< HEAD
         self.harvester_class.exception_handling = True
         self.assertEqual(None, self.harvester_class.ratings())
 
     def test_ratings_raises_exception(self):
         self.harvester_class.exception_handling = False
-        with self.assertRaises(Exception):
+        with self.assertRaises(SchemaOrgException):
             self.assertEqual(None, self.harvester_class.yields())
-=======
-        with raises(SchemaOrgException) as _:
-            self.harvester_class.ratings()
->>>>>>> b85baba4
 
 
 # https://www.myrecipes.com/recipe/cacio-e-pepe