from tests import ScraperTest

from recipe_scrapers.copykat import CopyKat


class TestCopyKat(ScraperTest):

    scraper_class = CopyKat

    def test_host(self):
        self.assertEqual("copykat.com", self.harvester_class.host())

    def test_title(self):
        self.assertEqual(self.harvester_class.title(), "Make Tender Beef Tips in Gravy")

    def test_total_time(self):
        self.assertEqual("40", self.harvester_class.total_time())

    def test_yields(self):
        self.assertEqual("10 serving(s)", self.harvester_class.yields())

    def test_image(self):
        self.assertEqual(
            "https://copykat.com/wp-content/uploads/2016/05/Beef-Tips-in-the-Instant-Pot-2-1.jpg",
            self.harvester_class.image(),
        )

    def test_ingredients(self):
        self.assertCountEqual(
            [
                "1 cup flour",
                "1 teaspoon salt",
                "1/4 teaspoon black pepper",
                "3 pounds lean chuck roast",
                "48 ounces beef stock",
                "1 tablespoon vegetable oil",
                "2 teaspoons gravy master",
                "1 cup onions chopped",
                "16 ounces noodles",
            ],
            self.harvester_class.ingredients(),
        )

    def test_instructions(self):
        return self.assertEqual(
<<<<<<< HEAD
            "In a small bowl add flour, salt, and pepper. Stir the salt and pepper into the flour. Cut and trim roast into small bite-sized pieces. Dredge beef pieces in seasoned flour shake off excess flour.\nSet the Instant Pot to saute, add oil. When the oil has heated drop in several pieces of the beef. Cook seasoned beef on all sides until lightly browned. Cook beef in small batches. When all of the beef is cooked add it back to the Instant Pot.\nAdd 1 cup of onion, two teaspoons of Gravy Master, and beef stock. Place lid on high and cook for 15 minutes on high pressure. Release pot after cooking with either a quick release or a natural release.Slow cooker directionsPlease use the same ingredients as listed below. For this recipe season your flour as mentioned in the recipe, then brown the meat in a large skillet in small batches with some vegetable oil. Add the beef broth you will simmer for 4 to 6 hours on low. If the liquid hasn't thickened up to your desire, you can thicken it up by mixing 1 tablespoon of butter and one tablespoon of flour that has been mixed together. Stir this in to the beef broth, and it will thicken up the liquid in the slow cooker.",
            self.harvester_class.instructions()
=======
            [
                "In a small bowl add flour, salt, and pepper. Stir the salt and pepper into the flour. Cut and trim roast into small bite-sized pieces. Dredge beef pieces in seasoned flour shake off excess flour.\nSet the Instant Pot to saute, add oil. When the oil has heated drop in several pieces of the beef. Cook seasoned beef on all sides until lightly browned. Cook beef in small batches. When all of the beef is cooked add it back to the Instant Pot.\nAdd 1 cup of onion, two teaspoons of Gravy Master, and beef stock. Place lid on high and cook for 15 minutes on high pressure. Release pot after cooking with either a quick release or a natural release.",
                "Slow cooker directions",
                "Please use the same ingredients as listed below. For this recipe season your flour as mentioned in the recipe, then brown the meat in a large skillet in small batches with some vegetable oil. Add the beef broth you will simmer for 4 to 6 hours on low. If the liquid hasn't thickened up to your desire, you can thicken it up by mixing 1 tablespoon of butter and one tablespoon of flour that has been mixed together. Stir this in to the beef broth, and it will thicken up the liquid in the slow cooker.",
            ],
            self.harvester_class.instructions(),
>>>>>>> 6b992525
        )

    def test_ratings(self):
        self.assertEqual("5 from 1 vote", self.harvester_class.ratings())

    def test_description(self):
        self.assertEqual(
            "You can make amazingly tender beef tips in gravy.",
            self.harvester_class.description(),
        )<|MERGE_RESOLUTION|>--- conflicted
+++ resolved
@@ -43,17 +43,8 @@
 
     def test_instructions(self):
         return self.assertEqual(
-<<<<<<< HEAD
             "In a small bowl add flour, salt, and pepper. Stir the salt and pepper into the flour. Cut and trim roast into small bite-sized pieces. Dredge beef pieces in seasoned flour shake off excess flour.\nSet the Instant Pot to saute, add oil. When the oil has heated drop in several pieces of the beef. Cook seasoned beef on all sides until lightly browned. Cook beef in small batches. When all of the beef is cooked add it back to the Instant Pot.\nAdd 1 cup of onion, two teaspoons of Gravy Master, and beef stock. Place lid on high and cook for 15 minutes on high pressure. Release pot after cooking with either a quick release or a natural release.Slow cooker directionsPlease use the same ingredients as listed below. For this recipe season your flour as mentioned in the recipe, then brown the meat in a large skillet in small batches with some vegetable oil. Add the beef broth you will simmer for 4 to 6 hours on low. If the liquid hasn't thickened up to your desire, you can thicken it up by mixing 1 tablespoon of butter and one tablespoon of flour that has been mixed together. Stir this in to the beef broth, and it will thicken up the liquid in the slow cooker.",
-            self.harvester_class.instructions()
-=======
-            [
-                "In a small bowl add flour, salt, and pepper. Stir the salt and pepper into the flour. Cut and trim roast into small bite-sized pieces. Dredge beef pieces in seasoned flour shake off excess flour.\nSet the Instant Pot to saute, add oil. When the oil has heated drop in several pieces of the beef. Cook seasoned beef on all sides until lightly browned. Cook beef in small batches. When all of the beef is cooked add it back to the Instant Pot.\nAdd 1 cup of onion, two teaspoons of Gravy Master, and beef stock. Place lid on high and cook for 15 minutes on high pressure. Release pot after cooking with either a quick release or a natural release.",
-                "Slow cooker directions",
-                "Please use the same ingredients as listed below. For this recipe season your flour as mentioned in the recipe, then brown the meat in a large skillet in small batches with some vegetable oil. Add the beef broth you will simmer for 4 to 6 hours on low. If the liquid hasn't thickened up to your desire, you can thicken it up by mixing 1 tablespoon of butter and one tablespoon of flour that has been mixed together. Stir this in to the beef broth, and it will thicken up the liquid in the slow cooker.",
-            ],
             self.harvester_class.instructions(),
->>>>>>> 6b992525
         )
 
     def test_ratings(self):
