from typing import List, Optional

from ._abstract import AbstractScraper


class AtelierDesChefs(AbstractScraper):
    @classmethod
    def host(cls):
        return "atelierdeschefs.fr"

    def title(self) -> Optional[str]:
        return self.schema.title()

    def total_time(self) -> Optional[int]:
        return self.schema.total_time()

    def yields(self) -> Optional[str]:
        yields = self.soup.find("option", {"class": "yield"})
        return f"{yields.get('value')} Servings"

    def ingredients(self) -> Optional[List[str]]:
        return self.schema.ingredients()

<<<<<<< HEAD
    def instructions(self):
        return self.schema.instructions()
=======
    def instructions(self) -> Optional[str]:
        # clean the text : remove trailing newlines, and consecutives newlines
        instructions = self.soup.find(
            "ul", {"class": "recipe-steps arial marginT20"}
        ).text.splitlines()
        return "\n".join(
            [paragraph for paragraph in instructions if len(paragraph) > 0]
        )
>>>>>>> b85baba4

    def ratings(self) -> Optional[float]:
        return self.schema.ratings()<|MERGE_RESOLUTION|>--- conflicted
+++ resolved
@@ -21,19 +21,8 @@
     def ingredients(self) -> Optional[List[str]]:
         return self.schema.ingredients()
 
-<<<<<<< HEAD
-    def instructions(self):
+    def instructions(self) -> Optional[str]:
         return self.schema.instructions()
-=======
-    def instructions(self) -> Optional[str]:
-        # clean the text : remove trailing newlines, and consecutives newlines
-        instructions = self.soup.find(
-            "ul", {"class": "recipe-steps arial marginT20"}
-        ).text.splitlines()
-        return "\n".join(
-            [paragraph for paragraph in instructions if len(paragraph) > 0]
-        )
->>>>>>> b85baba4
 
     def ratings(self) -> Optional[float]:
         return self.schema.ratings()