<<<<<<< HEAD
=======
from typing import List, Optional

>>>>>>> 03b8ac31
from bs4 import BeautifulSoup

from ._abstract import AbstractScraper


class BBCGoodFood(AbstractScraper):
    @classmethod
    def host(cls):
        return "bbcgoodfood.com"

    def title(self) -> Optional[str]:
        return self.schema.title()

    def total_time(self) -> Optional[int]:
        return self.schema.total_time()

    def yields(self) -> Optional[str]:
        return self.schema.yields()

    def image(self) -> Optional[str]:
        return self.schema.image()

    def ingredients(self) -> Optional[List[str]]:
        return self.schema.ingredients()

    def instructions(self) -> Optional[str]:
        inst = str(self.schema.instructions())
        instSoup = BeautifulSoup(inst, features="html.parser")
        return instSoup.text<|MERGE_RESOLUTION|>--- conflicted
+++ resolved
@@ -1,8 +1,5 @@
-<<<<<<< HEAD
-=======
 from typing import List, Optional
 
->>>>>>> 03b8ac31
 from bs4 import BeautifulSoup
 
 from ._abstract import AbstractScraper
