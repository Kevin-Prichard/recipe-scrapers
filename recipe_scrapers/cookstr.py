from ._abstract import AbstractScraper
from ._utils import get_minutes, normalize_string, get_yields


class Cookstr(AbstractScraper):
    @classmethod
    def host(cls):
        return "cookstr.com"

    def title(self):
        return normalize_string(
            self.soup.find("h1", {"class": "articleHeadline"}).get_text()
        )

    def total_time(self):
        sections = self.soup.findAll("div", {"class": "articleAttrSection"})
        total_time = 0
        for section in sections:
            time = section.find(text="Total Time")
            if time:
                total_time += get_minutes(time.parent.parent)
        return total_time

    def yields(self):
<<<<<<< HEAD
        sections = self.soup.findAll('span', {'class': 'attrLabel'})
        for section in sections:
            serves = section.find(text='Serves') or section.find(text='Makes')
=======
        sections = self.soup.findAll("span", {"class": "attrLabel"})
        total_serves = 0
        for section in sections:
            serves = section.find(text="Serves")
>>>>>>> 6b992525
            if serves:
                return get_yields(serves.parent.parent)
        raise Exception('Servings amount not found')

    def ingredients(self):
        ingredients = self.soup.find("div", {"class": "recipeIngredients"})

        return [
            normalize_string(ingredient.get_text())
            for ingredient in ingredients.findAll("li")
        ]

    def instructions(self):
        instructions = self.soup.find("div", {"class": "stepByStepInstructionsDiv"})

        return "\n".join(
            [
                normalize_string(instruction.get_text())
                for instruction in instructions.findAll("p")
            ]
        )<|MERGE_RESOLUTION|>--- conflicted
+++ resolved
@@ -22,19 +22,12 @@
         return total_time
 
     def yields(self):
-<<<<<<< HEAD
-        sections = self.soup.findAll('span', {'class': 'attrLabel'})
-        for section in sections:
-            serves = section.find(text='Serves') or section.find(text='Makes')
-=======
         sections = self.soup.findAll("span", {"class": "attrLabel"})
-        total_serves = 0
         for section in sections:
             serves = section.find(text="Serves")
->>>>>>> 6b992525
             if serves:
                 return get_yields(serves.parent.parent)
-        raise Exception('Servings amount not found')
+        raise Exception("Servings amount not found")
 
     def ingredients(self):
         ingredients = self.soup.find("div", {"class": "recipeIngredients"})
