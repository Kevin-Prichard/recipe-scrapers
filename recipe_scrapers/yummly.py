from typing import List, Optional

from ._abstract import AbstractScraper
<<<<<<< HEAD
from ._utils import get_minutes, get_yields, normalize_string
=======
from ._utils import normalize_string, get_yields
>>>>>>> c9be8f61


class Yummly(AbstractScraper):
    @classmethod
    def host(cls):
        return "yummly.com"

    def title(self) -> Optional[str]:
        return self.soup.find("h1").get_text()

<<<<<<< HEAD
    def total_time(self) -> Optional[int]:
        return get_minutes(self.soup.find("div", {"class": "recipe-summary-item unit"}))

    def yields(self) -> Optional[str]:
        return get_yields(
            self.soup.find("div", {"class": "servings"}).find("input").get("value")
        )
=======
    def total_time(self):
        return int(
            self.soup.findAll("div", {"class": "recipe-summary-item"})[1].span.text
        )

    def yields(self):
        return get_yields(self.soup.find("div", {"class": "servings"}).span.text)
>>>>>>> c9be8f61

    def ingredients(self) -> Optional[List[str]]:
        ingredients = self.soup.findAll("li", {"class": "IngredientLine"})

        return [
            " ".join(
                [
                    normalize_string(span.get_text())
                    for span in ingredient.select(
                        """
                    span[class^=amount],
                    span[class^=unit],
                    span[class^=ingredient],
                    span[class^=remainder]"""
                    )
                ]
            )
            for ingredient in ingredients
        ]

<<<<<<< HEAD
    def instructions(self) -> Optional[str]:
        instructions = self.soup.find("div", attrs={"class": "directions-wrapper"})
=======
    def instructions(self):
        instructions = self.soup.findAll("li", attrs={"class": "prep-step"})
>>>>>>> c9be8f61
        return (
            "\n".join([normalize_string(instr.get_text()) for instr in instructions])
            if instructions is not None
            else None
        )<|MERGE_RESOLUTION|>--- conflicted
+++ resolved
@@ -1,11 +1,5 @@
-from typing import List, Optional
-
 from ._abstract import AbstractScraper
-<<<<<<< HEAD
-from ._utils import get_minutes, get_yields, normalize_string
-=======
-from ._utils import normalize_string, get_yields
->>>>>>> c9be8f61
+from ._utils import get_yields, normalize_string
 
 
 class Yummly(AbstractScraper):
@@ -13,18 +7,9 @@
     def host(cls):
         return "yummly.com"
 
-    def title(self) -> Optional[str]:
+    def title(self):
         return self.soup.find("h1").get_text()
 
-<<<<<<< HEAD
-    def total_time(self) -> Optional[int]:
-        return get_minutes(self.soup.find("div", {"class": "recipe-summary-item unit"}))
-
-    def yields(self) -> Optional[str]:
-        return get_yields(
-            self.soup.find("div", {"class": "servings"}).find("input").get("value")
-        )
-=======
     def total_time(self):
         return int(
             self.soup.findAll("div", {"class": "recipe-summary-item"})[1].span.text
@@ -32,9 +17,8 @@
 
     def yields(self):
         return get_yields(self.soup.find("div", {"class": "servings"}).span.text)
->>>>>>> c9be8f61
 
-    def ingredients(self) -> Optional[List[str]]:
+    def ingredients(self):
         ingredients = self.soup.findAll("li", {"class": "IngredientLine"})
 
         return [
@@ -53,15 +37,10 @@
             for ingredient in ingredients
         ]
 
-<<<<<<< HEAD
-    def instructions(self) -> Optional[str]:
-        instructions = self.soup.find("div", attrs={"class": "directions-wrapper"})
-=======
     def instructions(self):
         instructions = self.soup.findAll("li", attrs={"class": "prep-step"})
->>>>>>> c9be8f61
         return (
             "\n".join([normalize_string(instr.get_text()) for instr in instructions])
             if instructions is not None
-            else None
+            else ""
         )