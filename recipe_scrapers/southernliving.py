--- conflicted
+++ resolved
@@ -15,24 +15,6 @@
     def host(cls):
         return "southernliving.com"
 
-<<<<<<< HEAD
-    def title(self):
-        return self.schema.title()
-
-    def total_time(self):
-        return get_minutes(self.schema.total_time())
-
-    def yields(self):
-        return get_yields(self.schema.yields())
-
-    def image(self):
-        return self.schema.image()
-
-    def ingredients(self):
-        return self.schema.ingredients()
-
-    def instructions(self):
-=======
     def title(self) -> Optional[str]:
         return self.schema.title()
 
@@ -49,7 +31,6 @@
         return self.schema.ingredients()
 
     def instructions(self) -> Optional[str]:
->>>>>>> 03b8ac31
         instructions = self.soup.find("ul", {"class": "instructions-section"}).findAll(
             "li", {"class": "instructions-section-item"}
         )
@@ -60,22 +41,14 @@
                 )
                 for instruction in instructions
             ]
-<<<<<<< HEAD
         )
 
-    def ratings(self):
-        try:
-            self.schema.ratings()
-        except Exception:
-            return None
+    def ratings(self) -> Optional[float]:
+        return self.schema.ratings()
 
     def description(self):
         des = self.soup.find(
             "div",
             attrs={"class": lambda e: e.startswith("recipe-summary") if e else False},
-=======
->>>>>>> 03b8ac31
         )
-
-    def ratings(self) -> Optional[float]:
-        return self.schema.ratings()+        return des