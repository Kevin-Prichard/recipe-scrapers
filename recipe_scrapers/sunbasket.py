import re
<<<<<<< HEAD
=======
from typing import List, Optional
>>>>>>> 03b8ac31

from ._abstract import AbstractScraper
from ._utils import get_minutes, get_yields, normalize_string


class SunBasket(AbstractScraper):
    @classmethod
    def host(self, domain="com"):
        return f"sunbasket.{domain}"

    def title(self) -> Optional[str]:
        return self.soup.find("h1").get_text()

    def total_time(self) -> Optional[int]:
        minutes_tag = self.soup.find("span", text=re.compile(r"Minutes"))
        return get_minutes(minutes_tag.parent.get_text())

    def yields(self) -> Optional[str]:
        yields_tag = self.soup.find("span", text=re.compile(r"Servings,"))
        return get_yields(yields_tag.parent.get_text())

    def ingredients(self) -> Optional[List[str]]:
        ingredients_container = self.soup.find(class_="ingredients-list")
        ingredients = ingredients_container.findAll("li")

        return [normalize_string(ingredient.get_text()) for ingredient in ingredients]

    def _instructions_list(self) -> Optional[List[str]]:
        instructions_container = self.soup.find(
            "div", {"class": "instructions-container"}
        )
        instructions = instructions_container.findAll("div", {"class": "step"})
        instruction_list = []
        for instruction in instructions:
            step_number_tag = instruction.find(class_="step-number")
            if step_number_tag is not None:
                step_number = normalize_string(
                    instruction.find(class_="step-number").get_text()
                )
                step_name = normalize_string(
                    instruction.find(class_="step-header").get_text()
                )
                step_instructions = normalize_string(
                    instruction.find(class_="instruction-description").get_text()
                )
                instruction_list.append(
                    f"{step_number}: {step_name} - {step_instructions}"
                )
        return instruction_list

    def instructions(self) -> Optional[str]:
        data = self._instructions_list()
        return "\n".join(data) if data else None

    def image(self) -> Optional[str]:
        container = self.soup.find("div", {"class": "recipe-image-container"})
        if not container:
            return None

        image = container.find("img", {"src": True})
        return image["src"] if image else None<|MERGE_RESOLUTION|>--- conflicted
+++ resolved
@@ -1,8 +1,5 @@
 import re
-<<<<<<< HEAD
-=======
 from typing import List, Optional
->>>>>>> 03b8ac31
 
 from ._abstract import AbstractScraper
 from ._utils import get_minutes, get_yields, normalize_string
