--- conflicted
+++ resolved
@@ -66,20 +66,12 @@
         return total_time
 
     def yields(self):
-<<<<<<< HEAD
-        recipe_yield = self.data.get("recipeYield")
-
-        if recipe_yield is None:
-            return recipe_yield
-
-        recipe_yield = str(recipe_yield)
-=======
         yield_data = self.data.get("recipeYield")
         if isinstance(yield_data, list) and len(yield_data) > 0:
             recipe_yield = str(yield_data[0])
         else:
             recipe_yield = str(yield_data)
->>>>>>> 6b992525
+
         if len(recipe_yield) <= 3:  # probably just a number. append "servings"
             return recipe_yield + " serving(s)"
 
